--- conflicted
+++ resolved
@@ -1,6 +1,5 @@
 # Release History
 
-<<<<<<< HEAD
 ## 2.0.0 (20xx-xx-xx)
 
 - **BREAKING CHANGE**: Remove all deprecations from `sertit==1.*` ([#3](https://github.com/sertit/sertit-utils/issues/3)): 
@@ -10,14 +9,13 @@
    - Renaming functions
    - Others
 - **ENH: Use `universal_pathlib` instead of `cloudpathlib` (even if the code is still compatible with `cloudpathlib`)** ([#4](https://github.com/sertit/sertit-utils/issues/4))
-=======
+
 ## 1.44.3 (2025-01-06)
 
 - FIX: Manage case where we have a `pd.Dataframe` instead of a `gpd.GeoDataFrame` in `vectors.read` (reading a `.dbf` file for instance)
 - FIX: Simplify decorator function of `rasters.read`, to better check the input types and to have a clearer function name and clearer exceptions
 - FIX: Simplify decorators `rasters.any_raster_to_xr_ds` and `rasters_rio.any_raster_to_rio_ds` to better check the input types and to have clearer exceptions
 
->>>>>>> 16790889
 ## 1.44.2 (2024-12-23)
 
 - **ENH: Drop `isort`, `black` and `flake8` and use `ruff`**
