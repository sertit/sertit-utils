--- conflicted
+++ resolved
@@ -30,7 +30,7 @@
 )
 from lxml.html.builder import E
 
-from sertit import AnyPath, files, logs, path, s3
+from sertit import AnyPath, files, path
 from sertit.logs import SU_NAME
 from sertit.misc import ListEnum
 from sertit.types import AnyPathStrType
@@ -56,12 +56,12 @@
             try:
                 # Try using read_text (faster)
                 root = fromstring(xml_path.read_text())
-            except (ValueError, PermissionError):
+            except ValueError:
                 # Try using read_bytes
                 # Slower but works with:
                 # {ValueError}Unicode strings with encoding declaration are not supported.
                 # Please use bytes input or XML fragments without declaration.
-                root = fromstring(s3.read(xml_path).read())
+                root = fromstring(xml_path.read_bytes())
         else:
             # pylint: disable=I1101:
             # Module 'lxml.etree' has no 'parse' member, but source is unavailable.
@@ -75,10 +75,7 @@
 
 
 def read_archive(
-    archive_path: AnyPathStrType = None,
-    regex: str = None,
-    file_list: list = None,
-    **kwargs,
+    path: AnyPathStrType, regex: str = None, file_list: list = None
 ) -> _Element:
     """
     Read an XML file from inside an archive (zip or tar)
@@ -90,47 +87,25 @@
     - path to the archive plus a regex looking inside the archive. Duplicate behaviour to :py:func:`files.read_archived_xml`
 
     Args:
-        archive_path (AnyPathStrType): Path to the XML file, stored inside an archive or path to the archive itself
+        path (AnyPathStrType): Path to the XML file, stored inside an archive or path to the archive itself
         regex (str): Optional. If specified, the path should be the archive path and the regex should be the key to find the XML file inside the archive.
         file_list (list): List of files contained in the archive. Optional, if not given it will be re-computed.
 
     Returns:
         _Element: XML Root
     """
-    if archive_path is None:
-        logs.deprecation_warning(
-            "'path' argument is deprecated, use 'archive_path' instead."
-        )
-        archive_path = kwargs.pop("path")
 
     try:
         if not regex:
-            archive_base_path, basename = str(archive_path).split("!")
+            path, basename = str(path).split("!")
             regex = basename
-            if archive_base_path.startswith("zip://") or archive_base_path.startswith(
-                "tar://"
-            ):
-                archive_base_path = archive_base_path[5:]
-
-            # For UPath
-            try:
-                archive_base_path = AnyPath(
-                    archive_base_path, **archive_path.storage_options
-                )
-            except Exception:
-                pass
-        else:
-            archive_base_path = archive_path
-
-        return files.read_archived_xml(archive_base_path, regex, file_list=file_list)
-
-<<<<<<< HEAD
-    except XMLSyntaxError:
-        raise ValueError(f"Invalid metadata XML for {archive_path}!")
-=======
+            if path.startswith("zip://") or path.startswith("tar://"):
+                path = path[5:]
+
+        return files.read_archived_xml(path, regex, file_list=file_list)
+
     except XMLSyntaxError as exc:
         raise ValueError(f"Invalid metadata XML for {path}!") from exc
->>>>>>> 646e796c
 
 
 def write(xml: _Element, path: str) -> None:
