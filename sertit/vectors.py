# Copyright 2024, SERTIT-ICube - France, https://sertit.unistra.fr/
# This file is part of sertit-utils project
#     https://github.com/sertit/sertit-utils
#
# Licensed under the Apache License, Version 2.0 (the "License");
# you may not use this file except in compliance with the License.
# You may obtain a copy of the License at
#
#     http://www.apache.org/licenses/LICENSE-2.0
#
# Unless required by applicable law or agreed to in writing, software
# distributed under the License is distributed on an "AS IS" BASIS,
# WITHOUT WARRANTIES OR CONDITIONS OF ANY KIND, either express or implied.
# See the License for the specific language governing permissions and
# limitations under the License.
"""
Vectors tools

You can use this only if you have installed sertit[full] or sertit[vectors]
"""

import logging
import os
import re
import shutil
import tarfile
import tempfile
import zipfile
from collections.abc import Generator
from contextlib import contextmanager
from typing import Any, Union

import geopandas as gpd
import numpy as np
import pandas as pd
from cloudpathlib.exceptions import AnyPathTypeError
from shapely import Polygon, wkt

from sertit import AnyPath, files, geometry, logs, misc, path, s3, strings
from sertit.logs import SU_NAME
from sertit.types import AnyPathStrType, AnyPathType

LOGGER = logging.getLogger(SU_NAME)

EPSG_4326 = "EPSG:4326"
WGS84 = EPSG_4326

EXT_TO_DRIVER = {
    ".shp": "ESRI Shapefile",
    ".kml": "KML",
    ".kmz": "KMZ",
    ".json": "GeoJSON",
    ".geojson": "GeoJSON",
    ".gml": "GML",
}

SHP_CO_FILES = [".dbf", ".prj", ".sbn", ".sbx", ".shx", ".sld"]


def is_geopandas_1_0():
    """Is geopandas over 1.0.0. Default engine changes, from fiona to pyogrio"""
    return misc.compare_version("geopandas", "1.0.0", ">=")


if is_geopandas_1_0():
    from pyogrio.errors import DataSourceError
    from shapely.errors import GEOSException

    CPLE_AppDefinedError = Exception
else:
    from fiona._err import CPLE_AppDefinedError
    from fiona.errors import DriverError as DataSourceError
    from fiona.errors import UnsupportedGeometryTypeError as GEOSException

# Handle errors changing from fiona to pyogrio
DataSourceError = DataSourceError
GEOSException = GEOSException
CPLE_AppDefinedError = CPLE_AppDefinedError


def to_utm_crs(lon: float, lat: float) -> "CRS":  # noqa: F821
    """
    .. deprecated:: 1.29.1
       Use `estimate_utm_crs <https://geopandas.org/en/stable/docs/reference/api/geopandas.GeoDataFrame.estimate_utm_crs.html>`_ instead, which directly returs a CRS instead of a string.

    Find the EPSG code of the UTM CRS from a lon/lat in WGS84.

    Args:
        lon (float): Longitude (WGS84, epsg:4326)
        lat (float): Latitude (WGS84, epsg:4326)

    Returns:
        CRS: UTM CRS

    Example:
        >>> to_utm_crs(lon=7.8, lat=48.6)  # Strasbourg
        <Derived Projected CRS: EPSG:32632>
        Name: WGS 84 / UTM zone 32N
        Axis Info [cartesian]:
        - E[east]: Easting (metre)
        - N[north]: Northing (metre)
        Area of Use:
        - bounds: (6.0, 0.0, 12.0, 84.0)
        Coordinate Operation:
        - name: UTM zone 32N
        - method: Transverse Mercator
        Datum: World Geodetic System 1984 ensemble
        - Ellipsoid: WGS 84
        - Prime Meridian: Greenwich

    """
    # Manage the case with centroids etc. that are already written as arrays
    try:
        point = gpd.points_from_xy([lon], [lat])
    except ValueError:
        point = gpd.points_from_xy(lon, lat)

    return gpd.GeoDataFrame(geometry=point, crs=EPSG_4326).estimate_utm_crs()


def corresponding_utm_projection(lon: float, lat: float) -> str:
    """
    .. deprecated:: 1.29.1
       Use `estimate_utm_crs <https://geopandas.org/en/stable/docs/reference/api/geopandas.GeoDataFrame.estimate_utm_crs.html>`_ instead, which directly returs a CRS instead of a string.

    Find the EPSG code of the UTM CRS from a lon/lat in WGS84.

    Args:
        lon (float): Longitude (WGS84, epsg:4326)
        lat (float): Latitude (WGS84, epsg:4326)

    Returns:
        CRS: UTM CRS

    Example:
        >>> to_utm_crs(lon=7.8, lat=48.6)  # Strasbourg
        <Derived Projected CRS: EPSG:32632>
        Name: WGS 84 / UTM zone 32N
        Axis Info [cartesian]:
        - E[east]: Easting (metre)
        - N[north]: Northing (metre)
        Area of Use:
        - bounds: (6.0, 0.0, 12.0, 84.0)
        Coordinate Operation:
        - name: UTM zone 32N
        - method: Transverse Mercator
        Datum: World Geodetic System 1984 ensemble
        - Ellipsoid: WGS 84
        - Prime Meridian: Greenwich

    """
    logs.deprecation_warning(
        "Deprecated, use 'to_utm_crs' instead, which directly returs a CRS instead of a string."
    )
    return to_utm_crs(lon, lat).to_string()


def get_geodf(geom: Union[Polygon, list, gpd.GeoSeries], crs: str) -> gpd.GeoDataFrame:
    """
    Get a GeoDataFrame from a geometry and a crs

    Args:
        geom (Union[Polygon, list]): List of Polygons, or Polygon or bounds
        crs (str): CRS of the polygon

    Returns:
        gpd.GeoDataFrame: Geometry as a geodataframe

    Example:
        >>> poly = Polygon(((0., 0.), (0., 1.), (1., 1.), (1., 0.), (0., 0.)))
        >>> geodf = get_geodf(poly, crs=WGS84)
        >>> print(geodf)
                                                    geometry
        0  POLYGON ((0.00000 0.00000, 0.00000 1.00000, 1....
    """
    if isinstance(geom, list):
        if isinstance(geom[0], Polygon):
            pass
        else:
            try:
                geom = [geometry.from_bounds_to_polygon(*geom)]
            except TypeError as ex:
                raise TypeError(
                    "Give the extent as 'left', 'bottom', 'right', and 'top'"
                ) from ex
    elif isinstance(geom, Polygon):
        geom = [geom]
    elif isinstance(geom, gpd.GeoSeries):
        geom = geom.geometry
    else:
        raise TypeError("geometry should be a list or a Polygon.")

    return gpd.GeoDataFrame(geometry=geom, crs=crs)


def set_kml_driver() -> None:
    """
    Set KML driver for Fiona data (use it at your own risks !)

    Only useful with :code:`geopandas<1.0.0` or with :code:`fiona`'s engine

    Example:
        >>> path = "path/to/kml.kml"
        >>> gpd.read_file(path, engine="fiona")
        fiona.errors.DriverError: unsupported driver: 'LIBKML'
        >>> set_kml_driver()
        >>> gpd.read_file(path, engine="fiona")
                       Name  ...                                           geometry
        0  CC679_new_AOI2_3  ...  POLYGON Z ((45.03532 32.49765 0.00000, 46.1947...
        [1 rows x 12 columns]

    """
    if not is_geopandas_1_0():
        import fiona

        drivers = fiona.drvsupport.supported_drivers

        if "LIBKML" not in drivers:
            drivers["LIBKML"] = "rw"
        if "KML" not in drivers:  # Just in case
            drivers["KML"] = "rw"


def get_aoi_wkt(aoi_path: AnyPathStrType, as_str: bool = True) -> Union[str, Polygon]:
    """
    Get AOI formatted as a WKT from files that can be read by Fiona (like shapefiles, ...)
    or directly from a WKT file. The use of KML has been forced (use it at your own risks !).

    See: https://fiona.readthedocs.io/en/latest/fiona.html#fiona.open

    It is assessed that:

    - only **one** polygon composes the AOI (as only the first one is read)
    - it should be specified in lat/lon (WGS84) if a WKT file is provided

    Args:
        aoi_path (AnyPathStrType): Absolute or relative path to an AOI.
            Its format should be WKT or any format read by Fiona, like shapefiles.
        as_str (bool): If True, return WKT as a str, otherwise as a shapely geometry

    Returns:
        Union[str, Polygon]: AOI formatted as a WKT stored in lat/lon

    Example:
        >>> path = "path/to/vec.geojson"  # OK with ESRI Shapefile, geojson, WKT, KML...
        >>> get_aoi_wkt(path)
        'POLYGON Z ((46.1947755465253067 32.4973553439109324 0.0000000000000000, 45.0353174370802520 32.4976496856158974
        0.0000000000000000, 45.0355748149750283 34.1139970085580018 0.0000000000000000, 46.1956059695554089
        34.1144793800670882 0.0000000000000000, 46.1947755465253067 32.4973553439109324 0.0000000000000000))'


    """
    aoi_path = AnyPath(aoi_path)
    if not aoi_path.is_file():
        raise FileNotFoundError(f"AOI file {aoi_path} does not exist.")

    if aoi_path.suffix == ".wkt":
        try:
<<<<<<< HEAD
            if path.is_cloud_path(aoi_path):
                aoi = wkt.load(s3.read(aoi_path))
            else:
                with open(aoi_path, "r") as aoi_f:
                    aoi = wkt.load(aoi_f)
=======
            with open(aoi_path) as aoi_f:
                aoi = wkt.load(aoi_f)
>>>>>>> 646e796c
        except Exception as ex:
            raise ValueError("AOI WKT cannot be read") from ex
    else:
        try:
            # Open file
            aoi_file = read(aoi_path, crs=EPSG_4326)

            # Get envelope polygon
            geom = aoi_file["geometry"]
            if len(geom) > 1:
                LOGGER.warning(
                    "Your AOI contains several polygons. Only the first will be treated !"
                )
            polygon = geom[0].convex_hull

            # Convert to WKT
            aoi = wkt.loads(str(polygon))

        except Exception as ex:
            raise ValueError("AOI cannot be read by Fiona") from ex

    # Convert to string if needed
    if as_str:
        aoi = wkt.dumps(aoi)

    LOGGER.debug("Specified AOI in WKT: %s", aoi)
    return aoi


def shapes_to_gdf(shapes: Generator, crs: str) -> gpd.GeoDataFrame:
    """
    Convert rasterio shapes to geodataframe

    Args:
        shapes (Generator): Shapes from rasterio
        crs: Wanted CRS of the vector. If None, using naive or origin CRS.

    Returns:
        gpd.GeoDataFrame: Shapes as a GeoDataFrame
    """

    def _to_polygons(val: Any) -> Polygon:
        """
        Convert to polygon (to be used in pandas) -> convert the geometry column

        Args:
            val (Any): Pandas value that has a "coordinates" field

        Returns:
            Polygon: Pandas value as a Polygon
        """
        # Donut cases
        if len(val["coordinates"]) > 1:
            poly = Polygon(val["coordinates"][0], val["coordinates"][1:])
        else:
            poly = Polygon(val["coordinates"][0])
            pass

        return poly

    # Convert results to pandas (because of invalid geometries) and save it
    pd_results = pd.DataFrame(shapes, columns=["geometry", "raster_val"])

    if not pd_results.empty:
        # Convert to proper polygons(correct geometries)
        pd_results.geometry = pd_results.geometry.apply(_to_polygons)

    # Convert to geodataframe with correct geometry
    gdf = gpd.GeoDataFrame(pd_results, geometry=pd_results.geometry, crs=crs)

    # Return valid geometries
    gdf = geometry.make_valid(gdf)

    return gdf


def write(gdf: gpd.GeoDataFrame, path: AnyPathStrType, **kwargs) -> None:
    """
    Write vector to disk, managing the common drivers automatically.

    Args:
        gdf (gpd.GeoDataFrame): GeoDataFrame to write on disk
        path (AnyPathStrType): Where to write on disk.

    Example:
        >>> write(my_vector, path="my_vector.kml")
    """
    path = AnyPath(path)

    driver = kwargs.pop("driver", None)
    if not driver:
        driver = EXT_TO_DRIVER.get(path.suffix)
        if driver == "KML":
            set_kml_driver()
        elif driver == "KMZ":
            raise NotImplementedError("Impossible to write a KMZ for now.")

    gdf.to_file(str(path), driver=driver, **misc.prune_dict(kwargs, ["window"]))


def copy(src_path: AnyPathStrType, dst_path: AnyPathStrType) -> AnyPathType:
    """
     Copy vector (handles shapefiles additional files)

    Args:
        src_path (AnyPathStrType): Source Path
        dst_path (AnyPathStrType): Destination Path (file or folder)

    Returns:
        AnyPathType: Path to copied vector

    Example:
        >>> new_aoi_path = copy("in/aoi.shp", "out/aoi.shp")
        >>> new_aoi_path
        PosixPath('out/aoi.shp')
        >>> list(new_aoi_path.parent.glob("*"))
        [PosixPath('out/aoi.dbf'), PosixPath('out/aoi.prj'), PosixPath('out/aoi.shp'), PosixPath('out/aoi.shx')]
    """
    src_path = AnyPath(src_path)
    dst_path = AnyPath(dst_path)

    if not dst_path.is_file():
        dst_path = files.copy(src_path, dst_path)

        # Add files that come with shape
        shp_co_files = [
            file
            for file in src_path.parent.glob(f"{path.get_filename(src_path)}.*")
            if file.suffix in SHP_CO_FILES
        ]
        for co_file in shp_co_files:
            files.copy(co_file, dst_path.with_suffix(co_file.suffix))

    return dst_path


def read(
    vector_path: AnyPathStrType,
    crs: Any = None,
    archive_regex: str = None,
    window: Any = None,
    **kwargs,
) -> gpd.GeoDataFrame:
    """
    Read any vector:

    - if KML/KMZ: sets correctly the drivers and open layered KML (you may need :code:`ogr2ogr` to make it work !)
    - if archive (only zip or tar), use a regex to look for the vector inside the archive. You can use this `site <https://regexr.com/>`_ to build your regex.
    - if GML: manages the empty errors

    Handles a lot of exceptions and have fallback mechanisms with :code:`ogr2ogr` (if in :code:`PATH`)

    Handles both on disk and cloud-stored vectors.

    Adds two attributes to your vector:

    - :code:`path`: File path
    - :code:`name`: File name

    Args:
        vector_path (AnyPathStrType): Path to vector to read. In case of archive, path to the archive.
        crs: Wanted CRS of the vector. If None, using naive or origin CRS.
        archive_regex (str): [Archive only] Regex for the wanted vector inside the archive
        window (Any): Anything that can be returned as a bbox (i.e. path, gpd.GeoPandas, Iterable, ...).
            In case of an iterable, assumption is made it corresponds to geographic bounds. Mimics :code:`rasters.read(..., window=)`. If given, :code:`bbox` is ignored.
        **kwargs: Additional arguments used in gpd.read_file.
            You can also give :code:`file_list`, the list of files of the archive to get the vector from, as this operation is expensive when done with large archives stored on the cloud.

    Returns:
        gpd.GeoDataFrame: Read vector as a GeoDataFrame

    Examples:
        >>> # Usual
        >>> path = 'D:/path/to/vector.geojson'
        >>> vec = vectors.read(path, crs=WGS84)
                               Name  ...                                           geometry
        0  Sentinel-1 Image Overlay  ...  POLYGON ((0.85336 42.24660, -2.32032 42.65493,...
        >>>
        >>> # Attributes
        >>> vec.attrs["path"]
        'D:/path/to/vector.geojson'
        >>>
        >>> vec.attrs["name"]
        'vector.geojson'

        >>> # Archive
        >>> arch_path = 'D:/path/to/zip.zip'
        >>> vectors.read(arch_path, archive_regex=r".*map-overlay.kml")
                               Name  ...                                           geometry
        0  Sentinel-1 Image Overlay  ...  POLYGON ((0.85336 42.24660, -2.32032 42.65493,...
    """
    # Default values
    gpd_vect_path = str(vector_path)
    arch_path = None

    # -- Manage window and convert it to a bbox
    if window is not None:
        try:
            bbox = read(window)
        except (FileNotFoundError, TypeError):
            # Convert ndarray to tuple
            bbox = tuple(window) if isinstance(window, np.ndarray) else window

        kwargs["bbox"] = bbox

    # -- Manage the path formatting (create the path to be read by GeoPandas, the archive path if needed, ...)
    try:
        vector_path = AnyPath(vector_path)

        # Manage formatted archive file (fsspec style for example)
        if "!" in str(vector_path):
            split_vect = str(vector_path).split("!")
<<<<<<< HEAD
            archive_regex = ".*{0}".format(split_vect[1].replace(".", r"\."))
            try:
                vector_path = AnyPath(split_vect[0], **vector_path.storage_options)
            except Exception:
                # Cloudpathlib
                vector_path = AnyPath(split_vect[0])
=======
            archive_regex = ".*{}".format(split_vect[1].replace(".", r"\."))
            vector_path = AnyPath(split_vect[0])
>>>>>>> 646e796c

        # Manage archive case
        if vector_path.suffix in [".tar", ".zip"]:
            prefix = vector_path.suffix[-3:]
            file_list = kwargs.pop(
                "file_list", path.get_archived_file_list(vector_path)
            )

            try:
                regex = re.compile(archive_regex)
                arch_path = list(filter(regex.match, file_list))[0]

                # Different template if on cloud or not... (only tested with S3)
                if path.is_cloud_path(vector_path):
                    gpd_vect_path = f"{prefix}+{vector_path}!{arch_path}"
                else:
                    gpd_vect_path = f"{prefix}://{vector_path}!{arch_path}"
            except IndexError as exc:
                raise FileNotFoundError(
                    f"Impossible to find vector {archive_regex} in {path.get_filename(vector_path)}"
                ) from exc
        # Don't read tar.gz archives (way too slow)
        elif vector_path.suffixes == [".tar", ".gz"]:
            raise TypeError(
                ".tar.gz files are too slow to be read from inside the archive. Please extract them instead."
            )
    except AnyPathTypeError:
        pass

    # Check existence of the file (here and not before to handle fsspec cases with '!')
    if not AnyPath(vector_path).exists():
        raise FileNotFoundError(f"Non existing vector: {vector_path}")

    # Read vector
    vect = _read_vector_core(gpd_vect_path, vector_path, arch_path, crs, **kwargs)

    # Add some attributes
    vect.attrs["path"] = str(vector_path)
    vect.attrs["name"] = path.get_filename(vector_path)

    return vect


def _read_vector_core(
    gpd_vect_path: str, raw_path: AnyPathStrType, arch_path: str, crs, **kwargs
):
    """
    Read vector (core function) with correctly formatted paths.

    Handles a lot of exceptions, reads KML, and have fallback mechanisms with ogr2ogr (if in PATH)

    Args:
        gpd_vect_path (str): Resolved vector path (readable by geopandas)
        raw_path (AnyPathStrType): Path to vector to read. In case of archive, path to the archive.
        arch_path (str): If archived vector, path to the vector file inside the archive (from the root of the archive)
        crs: Wanted CRS of the vector. If None, using naive or origin CRS.
        **kwargs: Other arguments

    Returns:
        gpd.GeoDataFrame: Read vector as a GeoDataFrame
    """
    tmp_dir = None

    # -- Open vector
    try:
        # Discard some weird error concerning a NULL pointer that outputs a ValueError (as we already except it)
        fiona_logger = logging.getLogger("fiona")
        fiona_logger.setLevel(logging.CRITICAL)

        # Manage KML driver
        if gpd_vect_path.endswith(".kml") or gpd_vect_path.endswith(".kmz"):
            vect = _read_kml(gpd_vect_path, raw_path, arch_path, tmp_dir, **kwargs)
        else:
            vect = gpd.read_file(gpd_vect_path, **kwargs)

        # Manage naive geometries
        try:
            if vect.crs and crs:
                vect = vect.to_crs(crs)
        except AttributeError:
            # Pyogrio don't create crs columns for dbf files for example
            pass

        # Set fiona logger back to what it was
        fiona_logger.setLevel(logging.INFO)
    except DataSourceError:
        raise
    except (ValueError, GEOSException, IndexError) as ex:
        if "Use a.any() or a.all()" in str(ex):
            raise
        # Do not print warning for null layer
        elif "Null layer" not in str(ex):
            LOGGER.warning(ex)
        vect = gpd.GeoDataFrame(geometry=[], crs=crs)
    except CPLE_AppDefinedError as ex:
        # CPLE_AppDefinedError is not a pyogrio exception and this is therefore too broad
        if is_geopandas_1_0() and kwargs.get("engine") != "fiona":
            raise ex

        # Last try to read this vector
        # Needs ogr2ogr here
        if shutil.which("ogr2ogr"):
            # Open as geojson
            tmp_dir = tempfile.TemporaryDirectory()
            vect_path_gj = ogr2geojson(raw_path, tmp_dir.name, arch_path)
            vect = gpd.read_file(vect_path_gj, **kwargs)
            vect.crs = None
        else:
            # Do not print warning for null layer
            if "Null layer" not in str(ex):
                LOGGER.warning(ex)
            vect = gpd.GeoDataFrame(geometry=[], crs=crs)

    # Clean if needed
    if tmp_dir:
        tmp_dir.cleanup()

    return vect


def _read_kml(
    gpd_vect_path: str,
    raw_path: AnyPathStrType,
    arch_path: str = None,
    tmp_dir=None,
    **kwargs,
) -> gpd.GeoDataFrame:
    """
    Reader of KML data

    Args:
        gpd_vect_path (str): Resolved vector path (readable by geopandas)
        raw_path (AnyPathStrType): Path to vector to read. In case of archive, path to the archive.
        arch_path: If archived vector, path to the vector file inside the archive (from the root of the archive)
        tmp_dir: Temporary directory
        **kwargs: Additional arguments used in gpd.read_file

    Returns:
        gpd.GeoDataFrame: KML as a geopandas GeoDataFrame

    """
    vect = gpd.GeoDataFrame()
    driver = "KML" if gpd_vect_path.endswith(".kml") else "KMZ"
    engine = None

    # WORKAROUND: https://github.com/geopandas/pyogrio/issues/444
    use_pyogrio = is_geopandas_1_0()
    from importlib.metadata import version

    if misc.compare_version("pyogrio", "0.10.0", "<="):
        engine = "fiona"
        use_pyogrio = False

    if use_pyogrio:
        try:
            vect = gpd.read_file(gpd_vect_path, driver=driver, engine=engine, **kwargs)
        except DataSourceError:
            LOGGER.error(
                f"Error in reading {path.get_filename(gpd_vect_path)}. geopandas: {version('geopandas')},  pyogrio: {version('pyogrio')}, engine: {engine}"
            )
    else:
        import fiona

        set_kml_driver()

        # Document tags in KML file are separate layers for GeoPandas.
        # When you try to get the KML content, you actually get the first layer.
        # So you need for loop for iterating over layers.
        # https://gis.stackexchange.com/questions/328525/geopandas-read-file-only-reading-first-part-of-kml/328554
        for layer in fiona.listlayers(gpd_vect_path):
            try:
                vect_layer = gpd.read_file(
                    gpd_vect_path, driver=driver, layer=layer, engine=engine, **kwargs
                )
                if not vect_layer.empty:
                    # KML files are always in WGS84 (and does not contain this information)
                    vect_layer.crs = EPSG_4326
                    vect = pd.concat([vect, vect_layer])
            except ValueError:
                pass  # Except Null Layer

    # Workaround for archived KML -> they may be empty
    # Convert KML to GeoJSON
    # Needs ogr2ogr here
    if vect.empty:
        if shutil.which("ogr2ogr"):
            # Open the geojson
            if not tmp_dir:
                tmp_dir = tempfile.TemporaryDirectory()

            vect_path_gj = ogr2geojson(raw_path, tmp_dir.name, arch_path)
            vect = gpd.read_file(vect_path_gj, **kwargs)
        else:
            # Try reading it in a basic manner
            LOGGER.warning(
                "Missing `ogr2ogr` in your PATH, your KML may be incomplete. "
                "(KML files can contain unsupported data structures, nested folders etc.)"
            )
            try:
                vect = gpd.read_file(gpd_vect_path, **kwargs)
            except Exception:
                # Force set CRS to empty vector
                vect.crs = EPSG_4326

    return vect


def ogr2geojson(
    vector_path: AnyPathStrType,
    out_dir: AnyPathStrType,
    arch_vect_path: str = None,
) -> str:
    """
    Wrapper of ogr2ogr function, converting the input vector to GeoJSON.

    Args:
        vector_path (AnyPathStrType): Path to vector to read. In case of archive, path to the archive.
        out_dir (AnyPathStrType): Output directory
        arch_vect_path: If archived vector, path to the vector file inside the archive (from the root of the archive)

    Returns:
        str: Converted file

    Args:
        vector_path (AnyPathStrType): Path to vector to read. In case of archive, path to the archive.
        out_dir (AnyPathStrType): Output directory
        arch_vect_path: If archived vector, path to the vector file inside the archive (from the root of the archive)

    Returns:
        str: Converted file
    """
    assert shutil.which("ogr2ogr")  # Needs ogr2ogr here

    # Convert to strings to make it work with CLI
    vector_path = AnyPath(vector_path)

    # archived vector_path are extracted in a tmp folder so no need to be downloaded

    if vector_path.suffix == ".zip":
        if path.is_cloud_path(vector_path):
            vector_path = s3.read(vector_path)
        with zipfile.ZipFile(vector_path, "r") as zip_ds:
            vect_path = zip_ds.extract(arch_vect_path, out_dir)
    elif vector_path.suffix == ".tar":
        if path.is_cloud_path(vector_path):
            args = {"fileobj": s3.read(vector_path), "mode": "r"}
        else:
            args = {"name": vector_path, "mode": "r"}

        with tarfile.open(**args) as tar_ds:
            tar_ds.extract(arch_vect_path, out_dir)
            vect_path = os.path.join(out_dir, arch_vect_path)
    else:
        # vector_path should be downloaded to work with 'ogr2ogr'
        if path.is_cloud_path(vector_path):
            vector_path = s3.download(vector_path, out_dir)
        vect_path = vector_path

    vect_path_gj = os.path.join(
        out_dir,
        os.path.basename(vect_path).replace(path.get_ext(vect_path), "geojson"),
    )
    cmd_line = [
        "ogr2ogr",
        "-fieldTypeToString DateTime",  # Disable warning
        "-f GeoJSON",
        strings.to_cmd_string(vect_path_gj),  # dst
        strings.to_cmd_string(vect_path),  # src
    ]
    try:
        misc.run_cli(cmd_line)
    except RuntimeError as ex:
        raise RuntimeError(f"Something went wrong with ogr2ogr: {ex}") from ex

    return vect_path_gj


@contextmanager
def utm_crs(gdf: gpd.GeoDataFrame) -> None:
    """
    Change temporary the CRS of a vector, ie when computing area based statistics / features (centroid....) which need a meter-based CRS.

    WARNING:
        The modifications (other than CRS) on the yielded GeoDataFrame will be kept!

    Args:
        gdf (str): GeoDataFrame to convert

    Example:
        >>> vect = vectors.read(vectors_path().joinpath("aoi.kml"))
        >>> with vectors.utm_crs(vect) as utm_vect:
        >>>     utm_centroid = utm_vect.centroid
        >>>     utm_vect["centroid_utm"] = utm_centroid
        >>> vect["centroid_utm"].equals(c2)
        True
    """
    src_crs = None
    if not gdf.crs.is_projected:
        src_crs = gdf.crs
        gdf.to_crs(gdf.estimate_utm_crs(), inplace=True)
    try:
        yield gdf
    finally:
        if src_crs is not None:
            gdf.to_crs(src_crs, inplace=True)<|MERGE_RESOLUTION|>--- conflicted
+++ resolved
@@ -36,7 +36,7 @@
 from cloudpathlib.exceptions import AnyPathTypeError
 from shapely import Polygon, wkt
 
-from sertit import AnyPath, files, geometry, logs, misc, path, s3, strings
+from sertit import AnyPath, files, geometry, logs, misc, path, strings
 from sertit.logs import SU_NAME
 from sertit.types import AnyPathStrType, AnyPathType
 
@@ -256,16 +256,8 @@
 
     if aoi_path.suffix == ".wkt":
         try:
-<<<<<<< HEAD
-            if path.is_cloud_path(aoi_path):
-                aoi = wkt.load(s3.read(aoi_path))
-            else:
-                with open(aoi_path, "r") as aoi_f:
-                    aoi = wkt.load(aoi_f)
-=======
             with open(aoi_path) as aoi_f:
                 aoi = wkt.load(aoi_f)
->>>>>>> 646e796c
         except Exception as ex:
             raise ValueError("AOI WKT cannot be read") from ex
     else:
@@ -478,17 +470,8 @@
         # Manage formatted archive file (fsspec style for example)
         if "!" in str(vector_path):
             split_vect = str(vector_path).split("!")
-<<<<<<< HEAD
-            archive_regex = ".*{0}".format(split_vect[1].replace(".", r"\."))
-            try:
-                vector_path = AnyPath(split_vect[0], **vector_path.storage_options)
-            except Exception:
-                # Cloudpathlib
-                vector_path = AnyPath(split_vect[0])
-=======
             archive_regex = ".*{}".format(split_vect[1].replace(".", r"\."))
             vector_path = AnyPath(split_vect[0])
->>>>>>> 646e796c
 
         # Manage archive case
         if vector_path.suffix in [".tar", ".zip"]:
@@ -726,25 +709,17 @@
     vector_path = AnyPath(vector_path)
 
     # archived vector_path are extracted in a tmp folder so no need to be downloaded
-
     if vector_path.suffix == ".zip":
-        if path.is_cloud_path(vector_path):
-            vector_path = s3.read(vector_path)
         with zipfile.ZipFile(vector_path, "r") as zip_ds:
             vect_path = zip_ds.extract(arch_vect_path, out_dir)
     elif vector_path.suffix == ".tar":
-        if path.is_cloud_path(vector_path):
-            args = {"fileobj": s3.read(vector_path), "mode": "r"}
-        else:
-            args = {"name": vector_path, "mode": "r"}
-
-        with tarfile.open(**args) as tar_ds:
+        with tarfile.open(vector_path, "r") as tar_ds:
             tar_ds.extract(arch_vect_path, out_dir)
             vect_path = os.path.join(out_dir, arch_vect_path)
     else:
         # vector_path should be downloaded to work with 'ogr2ogr'
         if path.is_cloud_path(vector_path):
-            vector_path = s3.download(vector_path, out_dir)
+            vector_path = AnyPath(vector_path).fspath
         vect_path = vector_path
 
     vect_path_gj = os.path.join(
