--- conflicted
+++ resolved
@@ -35,12 +35,8 @@
     "dill",
     "psutil",
     "geopandas>=0.14.4",
-<<<<<<< HEAD
-=======
     "cloudpathlib[s3]>=0.12.1",
->>>>>>> 2742ea5f
     "xarray>=2024.06.0",
-    "universal_pathlib>=0.2.6"
 ]
 
 dynamic = ["version"]
@@ -64,8 +60,7 @@
     "odc-geo>=0.4.6",
     "xarray-spatial>=0.3.6",
 ]
-cloudpathlib = ["cloudpathlib[all]>=0.12.1"]
-full = ["sertit[colorlog,rasters_rio,rasters,dask,cloudpathlib]"]
+full = ["sertit[colorlog,rasters_rio,rasters,dask]"]
 
 [project.urls]
 Bug_Tracker = "https://github.com/sertit/sertit-utils/issues"
